--- conflicted
+++ resolved
@@ -5,7 +5,6 @@
 from datetime import datetime
 from typing import Set, Optional, Dict, Any
 from mitmproxy import http, ctx
-<<<<<<< HEAD
 import base64
 import json
 import re
@@ -16,20 +15,6 @@
 from .log_manager import LogManager
 from .response_handler import show_modification_alert
 from llm_parser.adapter.chatgpt_file_handler import ChatGPTFileHandler
-=======
-
-# 변경: 절대임포트 우선, 실패 시 상대임포트 폴백
-try:
-    from proxy_dispatcher.server_client import ServerClient
-    from proxy_dispatcher.log_manager import LogManager
-    from proxy_dispatcher.cache_manager import FileCacheManager
-    from proxy_dispatcher.response_handler import show_modification_alert
-except Exception:
-    from .server_client import ServerClient
-    from .log_manager import LogManager
-    from .cache_manager import FileCacheManager
-    from .response_handler import show_modification_alert
->>>>>>> 39eda029
 
 # mitmproxy 로거 사용
 log = ctx.log if hasattr(ctx, 'log') else None
@@ -224,9 +209,6 @@
                 extracted_data = file_info  # 위에서 이미 extract_prompt_only 호출됨
                 step1_end = datetime.now()
                 step1_time = (step1_end - step1_start).total_seconds()
-<<<<<<< HEAD
-                interface = "llm"
-=======
                 info(f"[Step1] 프롬프트 파싱 시간: {step1_time:.4f}초")
                 extracted_data = file_info
                 
@@ -243,7 +225,6 @@
                     return # tool_call 처리는 로그만 기록하고 함수 종료
                 
                 interface = extracted_data.get("interface", "llm") if extracted_data else "llm"
->>>>>>> 39eda029
 
             # ===== App/MCP 트래픽 라우팅 =====
             elif self._is_app_request(host):
@@ -258,12 +239,6 @@
                 extracted_data = self.app_handler.extract_prompt_only(flow)
                 step1_end = datetime.now()
                 step1_time = (step1_end - step1_start).total_seconds()
-<<<<<<< HEAD
-                if extracted_data:
-                    interface = extracted_data.get("interface", "app")
-                else:
-                    return  # 프롬프트 추출 실패
-=======
                 info(f"[Step1] 프롬프트 파싱 시간: {step1_time:.4f}초")
                 
                 # VSCode MCP 감지 및 업데이트 (즉시 리턴)
@@ -275,7 +250,6 @@
                     return
                 
                 interface = extracted_data.get("interface", "app") if extracted_data else "app"
->>>>>>> 39eda029
 
             # 3. ===== 매칭되지 않는 트래픽은 통과 =====
             else:
