--- conflicted
+++ resolved
@@ -163,36 +163,6 @@
         print(f"[INIT] App/MCP 호스트: {', '.join(sorted(self.APP_HOSTS))}")
         print("="*60 + "\n")
 
-<<<<<<< HEAD
-    def _get_public_ip(self) -> str:
-        """공인 IP 조회 (초기화 시 1회)"""
-        try:
-            session = requests.Session()
-            session.trust_env = False
-            session.proxies = {}
-
-            # [SECURITY FIX] TLS 검증 활성화
-            response = session.get('https://api.ipify.org?format=json', timeout=3, verify=True)
-            if response.status_code == 200:
-                public_ip = response.json().get('ip', 'unknown')
-                print(f"[INFO] 공인 IP 조회 성공: {public_ip}")
-                return public_ip
-            return 'unknown'
-        except Exception as e:
-            print(f"[WARN] 공인 IP 조회 실패: {e}")
-            return 'unknown'
-
-    def _get_private_ip(self) -> str:
-        """사설 IP 조회"""
-        try:
-            with socket.socket(socket.AF_INET, socket.SOCK_DGRAM) as s:
-                s.connect(("8.8.8.8", 80))
-                return s.getsockname()[0]
-        except Exception:
-            return 'unknown'
-
-=======
->>>>>>> 44eae68d
     def _on_file_timeout(self, file_id: str, cached_data: dict):
         """
         파일 타임아웃 콜백 - 이미지만 단독 전송
