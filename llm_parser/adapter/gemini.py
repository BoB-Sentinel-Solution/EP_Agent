--- conflicted
+++ resolved
@@ -1,11 +1,6 @@
-<<<<<<< HEAD
-from llm_parser.common.utils import LLMAdapter
-from typing import Optional, Dict, Any
-=======
 from llm_parser.common.utils import LLMAdapter, FileUtils
 from mitmproxy import http
 from typing import Optional, Dict, Any, Tuple
->>>>>>> 39eda029
 import json
 from urllib.parse import unquote_plus, urlencode
 
@@ -37,9 +32,6 @@
 
                 return None
             except (json.JSONDecodeError, IndexError, TypeError):
-<<<<<<< HEAD
-                return None
-=======
                 return None
 
     def should_modify(self, host: str, content_type: str) -> bool:
@@ -79,5 +71,4 @@
             return True, modified_content
         except Exception as e:
             print(f"[ERROR] Gemini 변조 실패: {e}")
-            return False, None
->>>>>>> 39eda029
+            return False, None