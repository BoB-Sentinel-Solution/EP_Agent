#!/usr/bin/env python3
"""
LLM 프롬프트 추출 핸들러
- 디스패처에서 호출되어 프롬프트 추출과 패킷 변조만 담당
- 로깅과 서버 전송은 디스패처에서 처리
"""
import json
import sys
import os
from pathlib import Path
from mitmproxy import http
from typing import Dict, Any, Optional

# Windows 콘솔 UTF-8 출력 강제 설정
if sys.platform == "win32":
    os.system("chcp 65001 > nul")
    sys.stdout.reconfigure(encoding='utf-8')
    sys.stderr.reconfigure(encoding='utf-8')

from llm_parser.common.utils import LLMAdapter
from llm_parser.adapter.chat_gpt import ChatGPTAdapter
from llm_parser.adapter.claude import ClaudeAdapter
from llm_parser.adapter.gemini import GeminiAdapter
from llm_parser.adapter.deepseek import DeepSeekAdapter
from llm_parser.adapter.groq import GroqAdapter
from llm_parser.adapter.generic import GenericAdapter

<<<<<<< HEAD


=======
>>>>>>> 98a6069f

# -------------------------------
# LLM 프롬프트 추출 핸들러
class UnifiedLLMLogger:
    def __init__(self):
        # LLM 호스트 집합
        self.LLM_HOSTS = {
            "chatgpt.com", "oaiusercontent.com",  # ChatGPT + 파일 업로드
            "claude.ai", "gemini.google.com",
            "chat.deepseek.com", "groq.com",
            "generativelanguage.googleapis.com", "aiplatform.googleapis.com",
        }

        # adapter 초기화
        self.adapters: Dict[str, LLMAdapter] = {}
        self.default_adapter = None
        self._init_adapters()

<<<<<<< HEAD

=======
>>>>>>> 98a6069f
    def _init_adapters(self):
        def inst(cls):
            return cls() if cls else None

        self.adapters["chatgpt.com"] = inst(ChatGPTAdapter)
        self.adapters["oaiusercontent.com"] = inst(ChatGPTAdapter)  # ChatGPT 파일 업로드
        self.adapters["claude.ai"] = inst(ClaudeAdapter)
        self.adapters["gemini.google.com"] = inst(GeminiAdapter)
        self.adapters["chat.deepseek.com"] = inst(DeepSeekAdapter)
        self.adapters["groq.com"] = inst(GroqAdapter)
        self.adapters["api.openai.com"] = inst(GenericAdapter)
        self.adapters["api.anthropic.com"] = inst(ClaudeAdapter)
        self.adapters["generativelanguage.googleapis.com"] = inst(GeminiAdapter)
        self.adapters["aiplatform.googleapis.com"] = inst(GeminiAdapter)

        self.default_adapter = inst(GenericAdapter) or LLMAdapter()

    def is_llm_request(self, flow: http.HTTPFlow) -> bool:
        return any(host in flow.request.pretty_host for host in self.LLM_HOSTS)

    def get_adapter(self, host: str) -> LLMAdapter:
        for adapter_host, adapter in self.adapters.items():
            if adapter is None:
                continue
            if adapter_host in host:
                return adapter
        return self.default_adapter

    def safe_decode_content(self, content: bytes) -> str:
        if not content:
            return ""
        try:
            return content.decode("utf-8", errors="replace")
        except Exception:
            return f"[BINARY_CONTENT: {len(content)} bytes]"

    def parse_json_safely(self, content: str) -> dict:
        try:
            return json.loads(content)
        except json.JSONDecodeError:
            return {}



    # -------------------------------
    # 디스패처용 메서드: 프롬프트 + 파일 정보 추출
    def extract_prompt_only(self, flow: http.HTTPFlow) -> Optional[Dict[str, Any]]:
        """
        프롬프트 및 파일 정보 추출하여 반환
        반환: {"prompt": str, "attachment": {...}} 또는 None
        """
        try:
            host = flow.request.pretty_host

            # 1. 파일 업로드 요청 처리 (PUT 요청 등)
            if self.is_llm_request(flow):
                adapter = self.get_adapter(host)
                print(f"[DEBUG llm_main] 어댑터 확인: {adapter.__class__.__name__ if adapter else 'None'}")
                if adapter and hasattr(adapter, 'extract_file_from_upload_request'):
                    try:
                        file_info = adapter.extract_file_from_upload_request(flow)
                        print(f"[DEBUG llm_main] 파일 추출 결과: {file_info is not None}")
                        if file_info:
                            print(f"[DEBUG llm_main] file_info 키들: {list(file_info.keys())}")
                            print(f"[DEBUG llm_main] file_id 값: {file_info.get('file_id')}")
                            print(f"[DEBUG llm_main] attachment 존재: {file_info.get('attachment') is not None}")
                            # 파일 업로드 요청: file_id + attachment 반환
                            # ChatGPT/Claude 모두 {"file_id": str, "attachment": {...}} 형태
                            return file_info
                    except Exception as e:
                        print(f"[WARN] 파일 추출 시도 중 오류: {e}")

            # 2. 프롬프트 요청 처리 (POST 요청)
            if not self.is_llm_request(flow) or flow.request.method != "POST":
                return None

            content_type = flow.request.headers.get("content-type", "").lower()
            request_data = None

            if "application/x-www-form-urlencoded" in content_type:
                request_data = flow.request.urlencoded_form
            elif "application/json" in content_type:
                body = self.safe_decode_content(flow.request.content)
                request_data = self.parse_json_safely(body)

            if not request_data:
                return None

            adapter = self.get_adapter(host)
            prompt = None

            if adapter:
                try:
                    prompt = adapter.extract_prompt(request_data, host)
                except Exception as e:
                    print(f"[WARN] prompt 추출 실패: {e}")
            else:
                print(f"[WARN] No adapter for {host}")

            if not prompt:
                return None

            # Claude의 경우 attachments에서 extracted_content 확인 (CSV 등)
            attachment_data = {"format": None, "data": None}
            if "claude.ai" in host and request_data:
                attachments = request_data.get("attachments", [])
                if attachments:
                    for att in attachments:
                        extracted_content = att.get("extracted_content")
                        if extracted_content:
                            file_type = att.get("file_type", "unknown")
                            file_name = att.get("file_name", "unknown")
                            file_size = att.get("file_size", 0)

                            # 텍스트를 base64로 인코딩
                            import base64
                            encoded_data = base64.b64encode(extracted_content.encode('utf-8')).decode('utf-8')

                            file_format = file_type.split("/")[-1] if "/" in file_type else file_type
                            attachment_data = {
                                "format": file_format,
                                "data": encoded_data
                            }
                            print(f"[INFO llm_main] CSV/텍스트 파일 프롬프트와 함께 추출: {file_name} ({file_format}, {file_size} bytes)")
                            break  # 첫 번째 파일만 처리

            # 프롬프트 + attachment + 원본 데이터 반환 (변조용)
            result = {
                "prompt": prompt,
                "attachment": attachment_data,
                "context": {
                    "request_data": request_data,  # 원본 request_data 저장
                    "content_type": content_type,
                    "host": host
                }
            }

            return result

        except Exception as e:
            print(f"[ERROR] extract_prompt_only 실패: {e}")
            return None

    def modify_request(self, flow: http.HTTPFlow, modified_prompt: str, extracted_data: Dict[str, Any]):
        """
        디스패처용 메서드: 패킷 변조만 수행

        Args:
            flow: mitmproxy HTTPFlow 객체
            modified_prompt: 변조할 프롬프트
            extracted_data: extract_prompt_only()에서 반환한 데이터 (context 포함)
        """
        try:
            # context에서 저장된 원본 데이터 가져오기
            context = extracted_data.get("context", {})
            request_data = context.get("request_data")
            content_type = context.get("content_type", "")
            host = context.get("host", flow.request.pretty_host)

            if not request_data:
                print("[WARN] 변조 실패: context에 request_data 없음")
                return

            adapter = self.get_adapter(host)

            # 어댑터 기반 패킷 변조
            if adapter and adapter.should_modify(host, content_type):
                try:
                    success, modified_content = adapter.modify_request_data(request_data, modified_prompt, host)
                    if success and modified_content:
                        flow.request.content = modified_content
                        flow.request.headers["Content-Length"] = str(len(modified_content))
                        print(f"[LLM] 패킷 변조 완료: {len(modified_content)} bytes")
                    else:
                        print(f"[LLM] 패킷 변조 실패: {host}")
                except Exception as e:
                    print(f"[LLM MODIFY] error: {e}")
            else:
                print(f"[LLM] 변조 지원하지 않음: {host}")

        except Exception as e:
            print(f"[ERROR] LLM modify_request 실패: {e}")

<|MERGE_RESOLUTION|>--- conflicted
+++ resolved
@@ -25,11 +25,8 @@
 from llm_parser.adapter.groq import GroqAdapter
 from llm_parser.adapter.generic import GenericAdapter
 
-<<<<<<< HEAD
-
-
-=======
->>>>>>> 98a6069f
+
+
 
 # -------------------------------
 # LLM 프롬프트 추출 핸들러
@@ -48,10 +45,6 @@
         self.default_adapter = None
         self._init_adapters()
 
-<<<<<<< HEAD
-
-=======
->>>>>>> 98a6069f
     def _init_adapters(self):
         def inst(cls):
             return cls() if cls else None
